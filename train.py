--- conflicted
+++ resolved
@@ -114,20 +114,8 @@
                 print("Finished inference")
                 # continue
                 y1, y2 = y1.to(device), y2.to(device)
-<<<<<<< HEAD
                 # Avoid NLL_Loss error when value > N_class, ie, longer paragraph
                 y1[y1 > BERT_max_sequence_length], y2[y2 > BERT_max_sequence_length] = BERT_max_sequence_length, BERT_max_sequence_length
-=======
-                print("Sent y_1 to device")
-                print(y1)
-                print(y2)
-                print(y1.shape)
-                print(y2.shape)
-                print(log_p1.shape)
-                print(log_p1.shape)
-                print(y1, F.nll_loss(log_p1, y1))
-                print(y2, F.nll_loss(log_p1, y2))
->>>>>>> dd0b09c7
                 loss = F.nll_loss(log_p1, y1) + F.nll_loss(log_p2, y2)
                 print("Calculated loss")
                 loss_val = loss.item()
