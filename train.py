"""Train a model on SQuAD.

Author:
    Chris Chute (chute@stanford.edu)
"""

import numpy as np
import random
import torch
import torch.nn as nn
import torch.nn.functional as F
import torch.optim as optim
import torch.optim.lr_scheduler as sched
import torch.utils.data as data
import util

from args import get_train_args
from collections import OrderedDict
from json import dumps
from models import BiDAF, PreTrainedBERT
from tensorboardX import SummaryWriter
from tqdm import tqdm
from ujson import load as json_load
from util import collate_fn, SQuAD


def main(args):
    # Set up logging and devices
    args.save_dir = util.get_save_dir(args.save_dir, args.name, training=True)
    log = util.get_logger(args.save_dir, args.name)
    tbx = SummaryWriter(args.save_dir)
    device, args.gpu_ids = util.get_available_devices()
    # TODO: Make this an arg, there's a copy in util also
    BERT_max_sequence_length = 320
    log.info(f'Args: {dumps(vars(args), indent=4, sort_keys=True)}')
    args.batch_size *= max(1, len(args.gpu_ids))

    # Set random seed
    log.info(f'Using random seed {args.seed}...')
    random.seed(args.seed)
    np.random.seed(args.seed)
    torch.manual_seed(args.seed)
    torch.cuda.manual_seed_all(args.seed)

    # Get embeddings
    # log.info('Loading embeddings...')
    # word_vectors = util.torch_from_json(args.word_emb_file)

    # Get model
    log.info('Building model...')
    # model = BiDAF(word_vectors=word_vectors,
    #               hidden_size=args.hidden_size,
    #               drop_prob=args.drop_prob)
    model = PreTrainedBERT(device)
    model = nn.DataParallel(model, args.gpu_ids)
    if args.load_path:
        log.info(f'Loading checkpoint from {args.load_path}...')
        model, step = util.load_model(model, args.load_path, args.gpu_ids)
    else:
        step = 0
    model = model.to(device)
    model.train()
    ema = util.EMA(model, args.ema_decay)

    # Get saver
    saver = util.CheckpointSaver(args.save_dir,
                                 max_checkpoints=args.max_checkpoints,
                                 metric_name=args.metric_name,
                                 maximize_metric=args.maximize_metric,
                                 log=log)

    # Get optimizer and scheduler
    optimizer = optim.Adadelta(model.parameters(), args.lr,
                               weight_decay=args.l2_wd)
    scheduler = sched.LambdaLR(optimizer, lambda s: 1.)  # Constant LR

    # Get data loader
    log.info('Building dataset...')
    train_dataset = SQuAD(args.train_record_file, args.use_squad_v2)
    train_loader = data.DataLoader(train_dataset,
                                   batch_size=args.batch_size,
                                   shuffle=True,
                                   num_workers=args.num_workers,
                                   collate_fn=collate_fn)
    dev_dataset = SQuAD(args.dev_record_file, args.use_squad_v2)
    dev_loader = data.DataLoader(dev_dataset,
                                 batch_size=args.batch_size,
                                 shuffle=False,
                                 num_workers=args.num_workers,
                                 collate_fn=collate_fn)

    # Train
    log.info('Training...')
    steps_till_eval = args.eval_steps
    epoch = step // len(train_dataset)
    while epoch != args.num_epochs:
        epoch += 1
        log.info(f'Starting epoch {epoch}...')
        with torch.enable_grad(), \
                tqdm(total=len(train_loader.dataset)) as progress_bar:
            for input_ids, attention_mask, y1, y2, ids in train_loader:
                # Setup for forward
                # cw_idxs = cw_idxs.to(device)
                # qw_idxs = qw_idxs.to(device)
                # batch_size = cw_idxs.size(0)
                batch_size = 32
                optimizer.zero_grad()

                # Forward
<<<<<<< HEAD
                input_ids = input_ids.to(device)
                attention_mask = attention_mask.to(device)
                # print("Running inference")
=======
                input_ids, attention_mask = input_ids.to(device), attention_mask.to(device)
                print("Running inference")
>>>>>>> 548f9cbc
                log_p1, log_p2 = model(input_ids, attention_mask)
                # print("Finished inference")
                # continue
                y1, y2 = y1.to(device), y2.to(device)
                # Avoid NLL_Loss error when value > N_class, ie, longer paragraph
                y1[y1 > BERT_max_sequence_length - 1], y2[y2 > BERT_max_sequence_length - 1] = BERT_max_sequence_length - 1, BERT_max_sequence_length - 1
                # print(y1)
                loss = F.nll_loss(log_p1, y1) + F.nll_loss(log_p2, y2)
                # print("Calculated loss")
                loss_val = loss.item()
                # print("Copied loss")

                # Backward
                # Added below myself, confirm
                model.zero_grad()
                loss.backward()
                # print("Finished backprop")
                nn.utils.clip_grad_norm_(model.parameters(), args.max_grad_norm)
                optimizer.step()
                scheduler.step(step // batch_size)
                # print("Calculated scheduler step")
                ema(model, step // batch_size)
                # print("Calculated ema step")

                # Log info
                print("Logging info")
                step += batch_size
                progress_bar.update(batch_size)
                progress_bar.set_postfix(epoch=epoch,
                                         NLL=loss_val)
                tbx.add_scalar('train/NLL', loss_val, step)
                tbx.add_scalar('train/LR',
                               optimizer.param_groups[0]['lr'],
                               step)

                steps_till_eval -= batch_size
                if steps_till_eval <= 0:
                    steps_till_eval = args.eval_steps

                    # Evaluate and save checkpoint
                    log.info(f'Evaluating at step {step}...')
                    ema.assign(model)
                    results, pred_dict = evaluate(model, dev_loader, device,
                                                  args.dev_eval_file,
                                                  args.max_ans_len,
                                                  args.use_squad_v2)
                    saver.save(step, model, results[args.metric_name], device)
                    ema.resume(model)

                    # Log to console
                    results_str = ', '.join(f'{k}: {v:05.2f}' for k, v in results.items())
                    log.info(f'Dev {results_str}')

                    # Log to TensorBoard
                    log.info('Visualizing in TensorBoard...')
                    for k, v in results.items():
                        tbx.add_scalar(f'dev/{k}', v, step)
                    util.visualize(tbx,
                                   pred_dict=pred_dict,
                                   eval_path=args.dev_eval_file,
                                   step=step,
                                   split='dev',
                                   num_visuals=args.num_visuals)


def evaluate(model, data_loader, device, eval_file, max_len, use_squad_v2):
    nll_meter = util.AverageMeter()

    model.eval()
    pred_dict = {}
    with open(eval_file, 'r') as fh:
        gold_dict = json_load(fh)
    with torch.no_grad(), \
            tqdm(total=len(data_loader.dataset)) as progress_bar:
        for input_ids, attention_mask, y1, y2, ids in data_loader:
            # Setup for forward
            # cw_idxs = cw_idxs.to(device)
            # qw_idxs = qw_idxs.to(device)
            # batch_size = cw_idxs.size(0)
            batch_size = 32

            # Forward
            input_ids, attention_mask = input_ids.to(device), attention_mask.to(device)
            log_p1, log_p2 = model(input_ids, attention_mask)
            y1, y2 = y1.to(device), y2.to(device)
            loss = F.nll_loss(log_p1, y1) + F.nll_loss(log_p2, y2)
            nll_meter.update(loss.item(), batch_size)

            # Get F1 and EM scores
            p1, p2 = log_p1.exp(), log_p2.exp()
            starts, ends = util.discretize(p1, p2, max_len, use_squad_v2)

            # Log info
            progress_bar.update(batch_size)
            progress_bar.set_postfix(NLL=nll_meter.avg)

            preds, _ = util.convert_tokens(gold_dict,
                                           ids.tolist(),
                                           starts.tolist(),
                                           ends.tolist(),
                                           use_squad_v2)
            pred_dict.update(preds)

    model.train()

    results = util.eval_dicts(gold_dict, pred_dict, use_squad_v2)
    results_list = [('NLL', nll_meter.avg),
                    ('F1', results['F1']),
                    ('EM', results['EM'])]
    if use_squad_v2:
        results_list.append(('AvNA', results['AvNA']))
    results = OrderedDict(results_list)

    return results, pred_dict


if __name__ == '__main__':
    main(get_train_args())<|MERGE_RESOLUTION|>--- conflicted
+++ resolved
@@ -107,14 +107,9 @@
                 optimizer.zero_grad()
 
                 # Forward
-<<<<<<< HEAD
                 input_ids = input_ids.to(device)
                 attention_mask = attention_mask.to(device)
                 # print("Running inference")
-=======
-                input_ids, attention_mask = input_ids.to(device), attention_mask.to(device)
-                print("Running inference")
->>>>>>> 548f9cbc
                 log_p1, log_p2 = model(input_ids, attention_mask)
                 # print("Finished inference")
                 # continue
